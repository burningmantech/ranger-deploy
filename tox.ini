[tox]

envlist =
    flake8, black, mypy
    coverage-py{36,37,38,py3}
    coverage_report
    docs
    packaging

skip_missing_interpreters = {tty:True:False}


[default]

basepython = python3.8

setenv =
    PY_MODULE=deploy

    PYTHONPYCACHEPREFIX={envtmpdir}/pycache


##
# Default environment: unit tests
##

[testenv]

description = run tests

basepython =
    py:   python
    py36: python3.6
    py37: python3.7
    py38: python3.8
    py39: python3.9
    pypy3: pypy3

deps =
<<<<<<< HEAD
    {test,coverage}: hypothesis==5.8.0
    coverage: {[testenv:coverage_report]deps}
=======
    {test,coverage}: hypothesis==5.10.1
    coverage: coverage==5.1
>>>>>>> 11df41c3

passenv =
    {test,coverage}: CI

setenv =
    {[default]setenv}

    coverage: COVERAGE_FILE={toxworkdir}/coverage.{envname}

commands =
    # Run trial without coverage
    test: trial --random=0 --logfile="{envlogdir}/trial.log" --temp-directory="{envlogdir}/trial.d" {posargs:{env:PY_MODULE}}

    # Run trial with coverage
    coverage: coverage run --source {env:PY_MODULE} "{envdir}/bin/trial" --random=0 --logfile="{envlogdir}/trial.log" --temp-directory="{envlogdir}/trial.d" {posargs:{env:PY_MODULE}}

    # Run coverage reports, ignore exit status
    coverage: - coverage report --skip-covered


##
# Black code formatting
##

[testenv:black]

description = run Black (linter)

basepython = {[default]basepython}

skip_install = True

deps =
    black==19.10b0

setenv =
    BLACK_LINT_ARGS=--check

commands =
    black {env:BLACK_LINT_ARGS:} src


[testenv:black-reformat]

description  = {[testenv:black]description} and reformat
basepython   = {[testenv:black]basepython}
skip_install = {[testenv:black]skip_install}
deps         = {[testenv:black]deps}
commands     = {[testenv:black]commands}


##
# Flake8 linting
##

[testenv:flake8]

description = run Flake8 (linter)

basepython = {[default]basepython}

skip_install = True

deps =
    flake8-bugbear==20.1.4
    flake8-docstrings==1.5.0
    flake8-import-order==0.18.1
    flake8-mutable==1.2.0
    flake8-pep3101==1.3.0
    flake8==3.7.9
    mccabe==0.6.1
    pep8-naming==0.10.0
    pycodestyle==2.5.0
    pydocstyle==5.0.2
    # pin pyflakes pending a release with https://github.com/PyCQA/pyflakes/pull/455
    git+git://github.com/PyCQA/pyflakes@ffe9386#egg=pyflakes

commands =
    flake8 {posargs:src/{env:PY_MODULE}}


[flake8]

# !!! BRING THE PAIN !!!
select = A,B,B9,C,D,E,F,G,H,I,J,K,L,M,N,O,P,Q,R,S,T,U,V,W,X,Y,Z

show-source = True
doctests    = True

max-line-length = 80

# Codes: http://flake8.pycqa.org/en/latest/user/error-codes.html
ignore =
    # One-line docstring should fit on one line with quotes
    D200,

    # No blank lines allowed after function docstring
    D202,

    # 1 blank line required between summary line and description
    D205,

    # First line should end with a period
    D400,

    # First line should be in imperative mood
    D401,

    # whitespace before ':'
    E203,

    # missing whitespace after ','
    E231,

    # f-string is missing placeholders
    F999,

    # function name should be lowercase
    N802,

    # argument name should be lowercase
    N803,

    # variable in function should be lowercase
    N806,

    # lowercase imported as non lowercase
    N812,

    # variable in class scope should not be mixedCase
    N815,

    # variable in global scope should not be mixedCase
    N816,

    # line break before binary operator
    W503,

    # End of list (allows last item to end with trailing ',')
    EOL

# flake8-import-order: local module name space
application-import-names = deploy

# McCabe complexity checker
max-complexity = 23


##
# Mypy static type checking
##

[testenv:mypy]

description = run Mypy (static type checker)

basepython = {[default]basepython}

deps =
    mypy==0.770

commands =
    mypy                                       \
        --config-file="{toxinidir}/tox.ini"    \
        --cache-dir="{toxworkdir}/mypy_cache"  \
        {tty:--pretty:}                        \
        {posargs:src}


[mypy]

# Global settings

check_untyped_defs       = True
disallow_incomplete_defs = True
disallow_untyped_defs    = True
no_implicit_optional     = True
show_column_numbers      = True
show_error_codes         = True
strict_optional          = True
warn_no_return           = True
warn_redundant_casts     = True
warn_return_any          = True
warn_unreachable         = True
warn_unused_ignores      = True

# Don't complain about dependencies known to lack type hints

[mypy-arrow.*]
ignore_missing_imports = True

[mypy-boto3]
ignore_missing_imports = True

[mypy-docker]
ignore_missing_imports = True
[mypy-docker.*]
ignore_missing_imports = True

[mypy-git]
ignore_missing_imports = True

[mypy-hypothesis]
ignore_missing_imports = True
[mypy-hypothesis.*]
ignore_missing_imports = True

[mypy-twisted.*]
ignore_missing_imports = True


##
# Coverage report
##

[testenv:coverage_report]

description = generate coverage report

depends = {test,coverage}-py{36,37,38,39,py3}

basepython = {[default]basepython}

skip_install = True

deps =
    coverage==5.0.4

setenv =
    {[default]setenv}

    COVERAGE_FILE={toxworkdir}/coverage

commands =
    coverage combine
    - coverage report
    - coverage html


##
# Codecov
##

[testenv:codecov]

description = upload coverage to Codecov

depends = {[coverage_report]depends}

basepython = python

skip_install = True

deps =
    {[testenv:coverage_report]deps}

    codecov==2.0.22

passenv =
    # See https://github.com/codecov/codecov-python/blob/master/README.md#using-tox
    # And CI-specific docs:
    #   https://help.github.com/en/articles/virtual-environments-for-github-actions#default-environment-variables
    #   https://docs.travis-ci.com/user/environment-variables#default-environment-variables
    #   https://www.appveyor.com/docs/environment-variables/
    TOXENV CODECOV_* CI
    GITHUB_*
    TRAVIS TRAVIS_*
    APPVEYOR APPVEYOR_*

setenv =
    {[testenv:coverage_report]setenv}

    COVERAGE_XML={envlogdir}/coverage_report.xml

commands =
    # Note documentation for CI variables in passenv above
    coverage combine
    coverage xml -o "{env:COVERAGE_XML}"
    codecov --file="{env:COVERAGE_XML}" --env                 \
        GITHUB_REF GITHUB_COMMIT GITHUB_USER GITHUB_WORKFLOW  \
        TRAVIS_BRANCH TRAVIS_BUILD_WEB_URL                    \
        TRAVIS_COMMIT TRAVIS_COMMIT_MESSAGE                   \
        APPVEYOR_REPO_BRANCH APPVEYOR_REPO_COMMIT             \
        APPVEYOR_REPO_COMMIT_AUTHOR_EMAIL                     \
        APPVEYOR_REPO_COMMIT_MESSAGE_EXTENDED


##
# Documentation
##

[testenv:docs]

description = build documentation

basepython = {[default]basepython}

deps =
    Sphinx==2.3.1
    sphinx-rtd-theme==0.4.3

commands =
    sphinx-build                           \
        -b html -d "{envtmpdir}/doctrees"  \
        "{toxinidir}/docs"                 \
        "{toxinidir}/htmldocs"


[testenv:docs-auto]

description = build documentation and rebuild automatically

basepython = {[default]basepython}

deps =
    {[testenv:docs]deps}

    sphinx-autobuild==0.7.1

commands =
    sphinx-autobuild                       \
        -b html -d "{envtmpdir}/doctrees"  \
        --host=localhost                   \
        "{toxinidir}/docs"                 \
        "{toxinidir}/htmldocs"


##
# Packaging
##

[testenv:packaging]

description = check for potential packaging problems

basepython = {[default]basepython}

skip_install = True

deps =
   check-manifest==0.41
   readme-renderer==25.0
   twine==3.1.1

commands =
   check-manifest
   pip wheel --wheel-dir "{envtmpdir}/dist" --no-deps {toxinidir}
   twine check "{envtmpdir}/dist/"*


##
# Print dependencies
##

[testenv:dependencies]

description = print dependencies

basepython = {[default]basepython}

recreate = true

deps =

commands =
    pip freeze<|MERGE_RESOLUTION|>--- conflicted
+++ resolved
@@ -37,13 +37,8 @@
     pypy3: pypy3
 
 deps =
-<<<<<<< HEAD
-    {test,coverage}: hypothesis==5.8.0
+    {test,coverage}: hypothesis==5.10.1
     coverage: {[testenv:coverage_report]deps}
-=======
-    {test,coverage}: hypothesis==5.10.1
-    coverage: coverage==5.1
->>>>>>> 11df41c3
 
 passenv =
     {test,coverage}: CI
@@ -270,7 +265,7 @@
 skip_install = True
 
 deps =
-    coverage==5.0.4
+    coverage==5.1
 
 setenv =
     {[default]setenv}
