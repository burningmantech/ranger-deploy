--- conflicted
+++ resolved
@@ -37,13 +37,8 @@
     pypy3: pypy3
 
 deps =
-<<<<<<< HEAD
-    {test,coverage}: hypothesis==5.10.4
+    {test,coverage}: hypothesis==5.13.1
     coverage: {[testenv:coverage_report]deps}
-=======
-    {test,coverage}: hypothesis==5.13.1
-    coverage: coverage==5.1
->>>>>>> 6097163f
 
 passenv =
     {test,coverage}: CI
