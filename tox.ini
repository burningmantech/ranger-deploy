[tox]

envlist =
    flake8, black, mypy
    coverage-py{36,37,38,39,310py3}
    coverage_report
    docs
    packaging

skip_missing_interpreters = {tty:True:False}


[default]

basepython = python3.8

setenv =
    PY_MODULE=deploy

    PYTHONPYCACHEPREFIX={envtmpdir}/pycache


##
# Default environment: unit tests
##

[testenv]

description = run tests

basepython =
    py:   python
    py36: python3.6
    py37: python3.7
    py38: python3.8
    py39: python3.9
    py310: python3.10
    pypy3: pypy3

deps =
<<<<<<< HEAD
    {test,coverage}: hypothesis==5.14.0
    coverage: {[testenv:coverage_report]deps}
=======
    {test,coverage}: hypothesis==5.15.0
    coverage: coverage==5.1
>>>>>>> 89e432e2

passenv =
    {test,coverage}: CI

setenv =
    {[default]setenv}

    coverage: COVERAGE_FILE={toxworkdir}/coverage.{envname}

commands =
    # Run trial without coverage
    test: trial --random=0 --logfile="{envlogdir}/trial.log" --temp-directory="{envlogdir}/trial.d" {posargs:{env:PY_MODULE}}

    # Run trial with coverage
    coverage: coverage run --source {env:PY_MODULE} "{envdir}/bin/trial" --random=0 --logfile="{envlogdir}/trial.log" --temp-directory="{envlogdir}/trial.d" {posargs:{env:PY_MODULE}}

    # Run coverage reports, ignore exit status
    coverage: - coverage report --skip-covered


##
# Black code formatting
##

[testenv:black]

description = run Black (linter)

basepython = {[default]basepython}

skip_install = True

deps =
    black==19.10b0

setenv =
    BLACK_LINT_ARGS=--check

commands =
    black {env:BLACK_LINT_ARGS:} src


[testenv:black-reformat]

description  = {[testenv:black]description} and reformat
basepython   = {[testenv:black]basepython}
skip_install = {[testenv:black]skip_install}
deps         = {[testenv:black]deps}
commands     = {[testenv:black]commands}


##
# Flake8 linting
##

[testenv:flake8]

description = run Flake8 (linter)

basepython = {[default]basepython}

skip_install = True

deps =
    flake8-bugbear==20.1.4
    flake8-docstrings==1.5.0
    flake8-import-order==0.18.1
    flake8-mutable==1.2.0
    flake8-pep3101==1.3.0
    flake8==3.8.1
    mccabe==0.6.1
    pep8-naming==0.10.0
    pycodestyle==2.6.0
    pydocstyle==5.0.2
    # pin pyflakes pending a release with https://github.com/PyCQA/pyflakes/pull/455
    git+git://github.com/PyCQA/pyflakes@ffe9386#egg=pyflakes

commands =
    flake8 {posargs:src/{env:PY_MODULE}}


[flake8]

# !!! BRING THE PAIN !!!
select = A,B,B9,C,D,E,F,G,H,I,J,K,L,M,N,O,P,Q,R,S,T,U,V,W,X,Y,Z

show-source = True
doctests    = True

max-line-length = 80

# Codes: http://flake8.pycqa.org/en/latest/user/error-codes.html
ignore =
    # Missing docstring in magic method
    D105,

    # One-line docstring should fit on one line with quotes
    D200,

    # No blank lines allowed after function docstring
    D202,

    # 1 blank line required between summary line and description
    D205,

    # First line should end with a period
    D400,

    # First line should be in imperative mood
    D401,

    # whitespace before ':'
    E203,

    # missing whitespace after ','
    E231,

    # f-string is missing placeholders
    F541,

    # function name should be lowercase
    N802,

    # argument name should be lowercase
    N803,

    # variable in function should be lowercase
    N806,

    # lowercase imported as non lowercase
    N812,

    # variable in class scope should not be mixedCase
    N815,

    # variable in global scope should not be mixedCase
    N816,

    # line break before binary operator
    W503,

    # End of list (allows last item to end with trailing ',')
    EOL

# flake8-import-order: local module name space
application-import-names = deploy

# McCabe complexity checker
max-complexity = 23


##
# Mypy static type checking
##

[testenv:mypy]

description = run Mypy (static type checker)

basepython = {[default]basepython}

deps =
    mypy==0.770

commands =
    mypy                                       \
        --config-file="{toxinidir}/tox.ini"    \
        --cache-dir="{toxworkdir}/mypy_cache"  \
        {tty:--pretty:}                        \
        {posargs:src}


[mypy]

# Global settings

check_untyped_defs       = True
disallow_incomplete_defs = True
disallow_untyped_defs    = True
no_implicit_optional     = True
show_column_numbers      = True
show_error_codes         = True
strict_optional          = True
warn_no_return           = True
warn_redundant_casts     = True
warn_return_any          = True
warn_unreachable         = True
warn_unused_ignores      = True

# Don't complain about dependencies known to lack type hints

[mypy-arrow.*]
ignore_missing_imports = True

[mypy-boto3]
ignore_missing_imports = True

[mypy-docker]
ignore_missing_imports = True
[mypy-docker.*]
ignore_missing_imports = True

[mypy-git]
ignore_missing_imports = True

[mypy-hypothesis]
ignore_missing_imports = True
[mypy-hypothesis.*]
ignore_missing_imports = True

[mypy-twisted.*]
ignore_missing_imports = True


##
# Coverage report
##

[testenv:coverage_report]

description = generate coverage report

depends = {test,coverage}-py{36,37,38,39,py3}

basepython = {[default]basepython}

skip_install = True

deps =
    coverage==5.1

setenv =
    {[default]setenv}

    COVERAGE_FILE={toxworkdir}/coverage

commands =
    coverage combine
    - coverage report
    - coverage html


##
# Codecov
##

[testenv:codecov]

description = upload coverage to Codecov

depends = {[coverage_report]depends}

basepython = python

skip_install = True

deps =
    {[testenv:coverage_report]deps}

    codecov==2.1.0

passenv =
    # See https://github.com/codecov/codecov-python/blob/master/README.md#using-tox
    # And CI-specific docs:
    #   https://help.github.com/en/articles/virtual-environments-for-github-actions#default-environment-variables
    #   https://docs.travis-ci.com/user/environment-variables#default-environment-variables
    #   https://www.appveyor.com/docs/environment-variables/
    TOXENV CODECOV_* CI
    GITHUB_*
    TRAVIS TRAVIS_*
    APPVEYOR APPVEYOR_*

setenv =
    {[testenv:coverage_report]setenv}

    COVERAGE_XML={envlogdir}/coverage_report.xml

commands =
    # Note documentation for CI variables in passenv above
    coverage combine
    coverage xml -o "{env:COVERAGE_XML}"
    codecov --file="{env:COVERAGE_XML}" --env                 \
        GITHUB_REF GITHUB_COMMIT GITHUB_USER GITHUB_WORKFLOW  \
        TRAVIS_BRANCH TRAVIS_BUILD_WEB_URL                    \
        TRAVIS_COMMIT TRAVIS_COMMIT_MESSAGE                   \
        APPVEYOR_REPO_BRANCH APPVEYOR_REPO_COMMIT             \
        APPVEYOR_REPO_COMMIT_AUTHOR_EMAIL                     \
        APPVEYOR_REPO_COMMIT_MESSAGE_EXTENDED


##
# Documentation
##

[testenv:docs]

description = build documentation

basepython = {[default]basepython}

deps =
    Sphinx==2.3.1
    sphinx-rtd-theme==0.4.3

commands =
    sphinx-build                           \
        -b html -d "{envtmpdir}/doctrees"  \
        "{toxinidir}/docs"                 \
        "{toxinidir}/htmldocs"


[testenv:docs-auto]

description = build documentation and rebuild automatically

basepython = {[default]basepython}

deps =
    {[testenv:docs]deps}

    sphinx-autobuild==0.7.1

commands =
    sphinx-autobuild                       \
        -b html -d "{envtmpdir}/doctrees"  \
        --host=localhost                   \
        "{toxinidir}/docs"                 \
        "{toxinidir}/htmldocs"


##
# Packaging
##

[testenv:packaging]

description = check for potential packaging problems

basepython = {[default]basepython}

skip_install = True

deps =
   check-manifest==0.42
   readme-renderer==26.0
   twine==3.1.1

commands =
   check-manifest
   pip wheel --wheel-dir "{envtmpdir}/dist" --no-deps {toxinidir}
   twine check "{envtmpdir}/dist/"*


##
# Print dependencies
##

[testenv:dependencies]

description = print dependencies

basepython = {[default]basepython}

recreate = true

deps =

commands =
    pip freeze


##
# Run the service
##

[testenv:run]

basepython = {[default]basepython}

passenv = HOME

commands =
    "{envbindir}/python" -m {posargs}<|MERGE_RESOLUTION|>--- conflicted
+++ resolved
@@ -38,13 +38,8 @@
     pypy3: pypy3
 
 deps =
-<<<<<<< HEAD
-    {test,coverage}: hypothesis==5.14.0
+    {test,coverage}: hypothesis==5.15.0
     coverage: {[testenv:coverage_report]deps}
-=======
-    {test,coverage}: hypothesis==5.15.0
-    coverage: coverage==5.1
->>>>>>> 89e432e2
 
 passenv =
     {test,coverage}: CI
