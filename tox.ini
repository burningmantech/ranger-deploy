--- conflicted
+++ resolved
@@ -37,11 +37,7 @@
     pypy3: pypy3
 
 deps =
-<<<<<<< HEAD
-    {test,coverage}: hypothesis==5.13.1
-=======
     {test,coverage}: hypothesis==5.14.0
->>>>>>> 1f057804
     coverage: {[testenv:coverage_report]deps}
 
 passenv =
