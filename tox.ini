[tox]

envlist =
    flake8, black, mypy
    coverage-py{36,37,38,py3}
    coverage_report
    docs
    packaging

skip_missing_interpreters = {tty:True:False}


[default]

basepython = python3.8

setenv =
    PY_MODULE=deploy

    PYTHONPYCACHEPREFIX={envtmpdir}/pycache


##
# Default environment: unit tests
##

[testenv]

description = run tests

basepython =
    py:   python
    py36: python3.6
    py37: python3.7
    py38: python3.8
    py39: python3.9
    pypy3: pypy3

deps =
<<<<<<< HEAD
    {test,coverage}: hypothesis==5.5.4
    coverage: {[testenv:coverage_report]deps}
=======
    {test,coverage}: hypothesis==5.6.0
    coverage: coverage==5.0.3
>>>>>>> 0dc76aa5

passenv =
    {test,coverage}: CI

setenv =
    {[default]setenv}

    coverage: COVERAGE_FILE={toxworkdir}/coverage.{envname}

commands =
    # Run trial without coverage
    test: trial --random=0 --logfile="{envlogdir}/trial.log" --temp-directory="{envlogdir}/trial.d" {posargs:{env:PY_MODULE}}

    # Run trial with coverage
    coverage: coverage run --source {env:PY_MODULE} "{envdir}/bin/trial" --random=0 --logfile="{envlogdir}/trial.log" --temp-directory="{envlogdir}/trial.d" {posargs:{env:PY_MODULE}}

    # Run coverage reports, ignore exit status
    coverage: - coverage report --skip-covered


##
# Black code formatting
##

[testenv:black]

description = run Black (linter)

basepython = {[default]basepython}

skip_install = True

deps =
    black==19.10b0

setenv =
    BLACK_LINT_ARGS=--check

commands =
    black {env:BLACK_LINT_ARGS:} src


[testenv:black-reformat]

description  = {[testenv:black]description} and reformat
basepython   = {[testenv:black]basepython}
skip_install = {[testenv:black]skip_install}
deps         = {[testenv:black]deps}
commands     = {[testenv:black]commands}


##
# Flake8 linting
##

[testenv:flake8]

description = run Flake8 (linter)

basepython = {[default]basepython}

skip_install = True

deps =
    flake8-bugbear==20.1.4
    flake8-docstrings==1.5.0
    flake8-import-order==0.18.1
    flake8-mutable==1.2.0
    flake8-pep3101==1.3.0
    flake8==3.7.9
    mccabe==0.6.1
    pep8-naming==0.9.1
    pycodestyle==2.5.0
    pydocstyle==5.0.2
    # pin pyflakes pending a release with https://github.com/PyCQA/pyflakes/pull/455
    git+git://github.com/PyCQA/pyflakes@ffe9386#egg=pyflakes

commands =
    flake8 {posargs:src/{env:PY_MODULE}}


[flake8]

# !!! BRING THE PAIN !!!
select = A,B,B9,C,D,E,F,G,H,I,J,K,L,M,N,O,P,Q,R,S,T,U,V,W,X,Y,Z

show-source = True
doctests    = True

max-line-length = 80

# Codes: http://flake8.pycqa.org/en/latest/user/error-codes.html
ignore =
    # One-line docstring should fit on one line with quotes
    D200,

    # No blank lines allowed after function docstring
    D202,

    # 1 blank line required between summary line and description
    D205,

    # First line should end with a period
    D400,

    # First line should be in imperative mood
    D401,

    # whitespace before ':'
    E203,

    # missing whitespace after ','
    E231,

    # f-string is missing placeholders
    F999,

    # function name should be lowercase
    N802,

    # argument name should be lowercase
    N803,

    # variable in function should be lowercase
    N806,

    # lowercase imported as non lowercase
    N812,

    # variable in class scope should not be mixedCase
    N815,

    # variable in global scope should not be mixedCase
    N816,

    # line break before binary operator
    W503,

    # End of list (allows last item to end with trailing ',')
    EOL

# flake8-import-order: local module name space
application-import-names = deploy

# McCabe complexity checker
max-complexity = 23


##
# Mypy static type checking
##

[testenv:mypy]

description = run Mypy (static type checker)

basepython = {[default]basepython}

deps =
    mypy==0.770

commands =
    mypy                                       \
        --config-file="{toxinidir}/tox.ini"    \
        --cache-dir="{toxworkdir}/mypy_cache"  \
        {tty:--pretty:}                        \
        {posargs:src}


[mypy]

# Global settings

check_untyped_defs       = True
disallow_incomplete_defs = True
disallow_untyped_defs    = True
no_implicit_optional     = True
show_column_numbers      = True
show_error_codes         = True
strict_optional          = True
warn_no_return           = True
warn_redundant_casts     = True
warn_return_any          = True
warn_unreachable         = True
warn_unused_ignores      = True

# Don't complain about dependencies known to lack type hints

[mypy-arrow.*]
ignore_missing_imports = True

[mypy-boto3]
ignore_missing_imports = True

[mypy-docker]
ignore_missing_imports = True
[mypy-docker.*]
ignore_missing_imports = True

[mypy-git]
ignore_missing_imports = True

[mypy-hypothesis]
ignore_missing_imports = True
[mypy-hypothesis.*]
ignore_missing_imports = True

[mypy-twisted.*]
ignore_missing_imports = True


##
# Coverage report
##

[testenv:coverage_report]

description = generate coverage report

depends = {test,coverage}-py{36,37,38,39,py3}

basepython = {[default]basepython}

skip_install = True

deps =
    coverage==5.0.3

setenv =
    {[default]setenv}

    COVERAGE_FILE={toxworkdir}/coverage

commands =
    coverage combine
    - coverage report
    - coverage html


##
# Codecov
##

[testenv:codecov]

description = upload coverage to Codecov

depends = {[coverage_report]depends}

basepython = python

skip_install = True

deps =
    {[testenv:coverage_report]deps}

    codecov==2.0.16

passenv =
    # See https://github.com/codecov/codecov-python/blob/master/README.md#using-tox
    # And CI-specific docs:
    #   https://help.github.com/en/articles/virtual-environments-for-github-actions#default-environment-variables
    #   https://docs.travis-ci.com/user/environment-variables#default-environment-variables
    #   https://www.appveyor.com/docs/environment-variables/
    TOXENV CODECOV_* CI
    GITHUB_*
    TRAVIS TRAVIS_*
    APPVEYOR APPVEYOR_*

setenv =
    {[testenv:coverage_report]setenv}

    COVERAGE_XML={envlogdir}/coverage_report.xml

commands =
    # Note documentation for CI variables in passenv above
    coverage combine
    coverage xml -o "{env:COVERAGE_XML}"
    codecov --file="{env:COVERAGE_XML}" --env                 \
        GITHUB_REF GITHUB_COMMIT GITHUB_USER GITHUB_WORKFLOW  \
        TRAVIS_BRANCH TRAVIS_BUILD_WEB_URL                    \
        TRAVIS_COMMIT TRAVIS_COMMIT_MESSAGE                   \
        APPVEYOR_REPO_BRANCH APPVEYOR_REPO_COMMIT             \
        APPVEYOR_REPO_COMMIT_AUTHOR_EMAIL                     \
        APPVEYOR_REPO_COMMIT_MESSAGE_EXTENDED


##
# Documentation
##

[testenv:docs]

description = build documentation

basepython = {[default]basepython}

deps =
    Sphinx==2.3.1
    sphinx-rtd-theme==0.4.3

commands =
    sphinx-build                           \
        -b html -d "{envtmpdir}/doctrees"  \
        "{toxinidir}/docs"                 \
        "{toxinidir}/htmldocs"


[testenv:docs-auto]

description = build documentation and rebuild automatically

basepython = {[default]basepython}

deps =
    {[testenv:docs]deps}

    sphinx-autobuild==0.7.1

commands =
    sphinx-autobuild                       \
        -b html -d "{envtmpdir}/doctrees"  \
        --host=localhost                   \
        "{toxinidir}/docs"                 \
        "{toxinidir}/htmldocs"


##
# Packaging
##

[testenv:packaging]

description = check for potential packaging problems

basepython = {[default]basepython}

skip_install = True

deps =
   check-manifest==0.41
   readme_renderer==24.0
   twine==3.1.1

commands =
   check-manifest
   pip wheel --wheel-dir "{envtmpdir}/dist" --no-deps {toxinidir}
   twine check "{envtmpdir}/dist/"*


##
# Print dependencies
##

[testenv:dependencies]

description = print dependencies

basepython = {[default]basepython}

recreate = true

deps =

commands =
    pip freeze<|MERGE_RESOLUTION|>--- conflicted
+++ resolved
@@ -37,13 +37,8 @@
     pypy3: pypy3
 
 deps =
-<<<<<<< HEAD
-    {test,coverage}: hypothesis==5.5.4
+    {test,coverage}: hypothesis==5.6.0
     coverage: {[testenv:coverage_report]deps}
-=======
-    {test,coverage}: hypothesis==5.6.0
-    coverage: coverage==5.0.3
->>>>>>> 0dc76aa5
 
 passenv =
     {test,coverage}: CI
