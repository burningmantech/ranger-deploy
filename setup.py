#!/usr/bin/env python3

##
# See the file COPYRIGHT for copyright information.
#
# Licensed under the Apache License, Version 2.0 (the "License");
# you may not use this file except in compliance with the License.
# You may obtain a copy of the License at
#
#     http://www.apache.org/licenses/LICENSE-2.0
#
# Unless required by applicable law or agreed to in writing, software
# distributed under the License is distributed on an "AS IS" BASIS,
# WITHOUT WARRANTIES OR CONDITIONS OF ANY KIND, either express or implied.
# See the License for the specific language governing permissions and
# limitations under the License.
##

"""
Setuptools configuration
"""

import sys

if sys.version_info < (3, 6, 0):
    sys.stderr.write("ERROR: Python 3.6 or later is required.\n")
    exit(1)

from pathlib import Path  # noqa
from setuptools import setup, find_packages  # noqa

sys.path.insert(0, "src")

from deploy import __version__ as version_string  # noqa


#
# Options
#

name = "ranger-deploy"

description = "Deployment tools for Ranger services"

readme_path = Path(__file__).parent / "README.rst"
try:
    long_description = readme_path.open().read()
except IOError:
    long_description = None

url = "https://github.com/burningmantech/ranger-deploy"

author = "Burning Man"

author_email = "ranger-tech-ninjas@burningman.org"

license = "Apache License, Version 2.0"

platforms = ["all"]

packages = find_packages(where="src")

classifiers = [
    "Intended Audience :: Information Technology",
    "License :: OSI Approved :: Apache Software License",
    "Operating System :: OS Independent",
    "Programming Language :: Python :: 3.6",
    "Programming Language :: Python :: 3.7",
    "Topic :: Software Development :: Build Tools",
    "Topic :: Software Development :: Libraries :: Python Modules",
]


#
# Entry points
#

entry_points = {
    "console_scripts": [],
}

script_entry_points = {
    "aws_ecr":     ("deploy.aws.ecr",     "ECRServiceClient.main"),
    "aws_ecs":     ("deploy.aws.ecs",     "ECSServiceClient.main"),
    "notify_smtp": ("deploy.notify.smtp", "SMTPNotifier.main"    ),
}

for tool, (module, function) in script_entry_points.items():
    entry_points["console_scripts"].append(
        f"deploy_{tool} = {module}:{function}"
    )


#
# Package data
#

package_data = dict(
    deploy=[
        "notify/templates/message.*",
    ],
)


#
# Dependencies
#

python_requirements = ">=3.6"

setup_requirements = []

install_requirements = [
    # We are not pinning patch version for Boto because:
    # • it changes very frequently
    # • it is reliably compatible
    # • it should improve interoperability with AWS services

    # Direct dependencies
    "arrow==0.15.5",
    "attrs==19.3.0",
    "boto3>=1.12,<1.13",
    "Click==7.0",
    "docker==4.2.0",  # [tls]
    "GitPython==3.1.0",
    "Twisted==19.10.0",

    # Indirect dependencies
    "Automat==20.2.0",
    "botocore>=1.15,<1.16",
    "certifi==2019.11.28",
    "chardet==3.0.4",
    "constantly==15.1.0",
<<<<<<< HEAD
    "docutils<0.16,>=0.10",  # pin from botocore 1.14.9
    "gitdb2==2.0.6",
=======
    "docutils==0.16",
    "gitdb2==4.0.2",
>>>>>>> cda4b2b4
    "hyperlink==19.0.0",
    "idna==2.9",
    "incremental==17.5.0",
    "jmespath==0.9.4",
    "PyHamcrest==2.0.0",
    "python-dateutil==2.8.1",
    "requests==2.23.0",
    "s3transfer==0.3.3",
    "six==1.14.0",
    "smmap2==3.0.1",
    "urllib3==1.25.8",
    "websocket-client==0.57.0",
    "zope.interface==4.7.1",
]

extras_requirements = {}


#
# Set up Extension modules that need to be built
#

extensions = []


#
# Run setup
#

def main():
    """
    Run :func:`setup`.
    """
    setup(
        name=name,
        version=version_string,
        description=description,
        long_description=long_description,
        long_description_content_type="text/x-rst",
        url=url,
        classifiers=classifiers,
        author=author,
        author_email=author_email,
        license=license,
        platforms=platforms,
        packages=packages,
        package_dir={"": "src"},
        package_data=package_data,
        entry_points=entry_points,
        data_files=[],
        ext_modules=extensions,
        python_requires=python_requirements,
        setup_requires=setup_requirements,
        install_requires=install_requirements,
        extras_require=extras_requirements,
    )


#
# Main
#

if __name__ == "__main__":
    main()<|MERGE_RESOLUTION|>--- conflicted
+++ resolved
@@ -131,13 +131,8 @@
     "certifi==2019.11.28",
     "chardet==3.0.4",
     "constantly==15.1.0",
-<<<<<<< HEAD
-    "docutils<0.16,>=0.10",  # pin from botocore 1.14.9
-    "gitdb2==2.0.6",
-=======
     "docutils==0.16",
     "gitdb2==4.0.2",
->>>>>>> cda4b2b4
     "hyperlink==19.0.0",
     "idna==2.9",
     "incremental==17.5.0",
